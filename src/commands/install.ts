--- conflicted
+++ resolved
@@ -10,11 +10,7 @@
   local?: boolean
   yes?: boolean
   gateway?: string
-<<<<<<< HEAD
   host?: string
-=======
-  args?: string
->>>>>>> 5ad6bcf8
 }
 
 export const command = 'install [target]'
@@ -143,21 +139,11 @@
 
       // if it is a URL, add it to config
       if (target.startsWith('http') || target.startsWith('https')) {
-<<<<<<< HEAD
         const gatewayArgs = argv.gateway ? [argv.gateway] : ['supergateway']
         const hostArg = argv.host ? [`--host`, argv.host] : []
         config.mcpServers[name] = {
           command: 'npx',
           args: ['-y', ...gatewayArgs, target, ...hostArg],
-=======
-        const gatewayArgs = ['npx', '-y', argv.gateway || 'mcp-remote@latest', '--sse', target]
-        if (argv.args) {
-          gatewayArgs.push(...argv.args.split(' '))
-        }
-        config.mcpServers[name] = {
-          command: 'npx',
-          args: gatewayArgs,
->>>>>>> 5ad6bcf8
         }
         writeConfig(config, argv.client, argv.local)
       }
